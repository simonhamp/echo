--- conflicted
+++ resolved
@@ -1,12 +1,7 @@
 {
   "name": "laravel-echo",
-<<<<<<< HEAD
-  "version": "1.1.4",
-  "description": "Laravel Echo library for beautiful Pusher integration",
-=======
-  "version": "1.1.2",
+  "version": "1.2.0",
   "description": "Laravel Echo library for beautiful Pusher and Socket.IO integration",
->>>>>>> 76136ef9
   "main": "dist/echo.js",
   "scripts": {
     "compile": "./node_modules/.bin/rollup -c",
