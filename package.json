{
  "name": "laravel-echo-ratchet",
  "version": "1.4.1",
  "description": "Laravel Echo library for beautiful Pusher, Socket.IO and now Ratchet integration",
  "license": "MIT",
  "main": "dist/echo.js",
  "scripts": {
    "compile": "./node_modules/.bin/rollup -c",
<<<<<<< HEAD
    "prepare": "npm run compile"
=======
    "prepublish": "npm run compile",
    "test": "jest"
>>>>>>> 871ee1ac
  },
  "repository": {
    "type": "git",
    "url": "https://github.com/simonhamp/echo"
  },
  "keywords": [
    "laravel",
    "pusher",
    "socket.io"
  ],
  "author": {
    "name": "Taylor Otwell"
  },
  "homepage": "https://github.com/laravel/echo",
  "engines": {
    "node": ">6.0.*"
  },
  "devDependencies": {
    "@types/jest": "^22.1.0",
    "@types/node": "^6.0.85",
    "babel-plugin-transform-object-assign": "^6.8.0",
    "babel-preset-es2015-rollup": "^3.0.0",
    "babel-preset-stage-2": "^6.5.0",
    "jest": "^22.1.0",
    "pusher-js": "^3.2.1",
    "rollup-plugin-babel": "^2.4.0",
    "rollup-plugin-typescript": "^0.7.5",
    "rollup": "^0.31.0",
    "ts-jest": "^22.0.0"
  },
  "jest": {
    "transform": {
      "^.+\\.tsx?$": "ts-jest"
    },
    "testRegex": "(/__tests__/.*|(\\.|/)(test|spec))\\.(jsx?|tsx?)$",
    "moduleFileExtensions": [
      "ts",
      "tsx",
      "js",
      "jsx",
      "json",
      "node"
    ]
  }
}<|MERGE_RESOLUTION|>--- conflicted
+++ resolved
@@ -6,12 +6,8 @@
   "main": "dist/echo.js",
   "scripts": {
     "compile": "./node_modules/.bin/rollup -c",
-<<<<<<< HEAD
-    "prepare": "npm run compile"
-=======
     "prepublish": "npm run compile",
     "test": "jest"
->>>>>>> 871ee1ac
   },
   "repository": {
     "type": "git",
